{
    "name": "vscode-powerquery",
<<<<<<< HEAD
    "version": "0.1.18",
=======
    "version": "0.1.19",
>>>>>>> 918f3300
    "displayName": "Power Query / M Language",
    "description": "Language service for the Power Query / M formula language",
    "author": "Microsoft Corporation",
    "license": "MIT",
    "homepage": "https://github.com/microsoft/vscode-powerquery#readme",
    "repository": {
        "type": "git",
        "url": "git+https://github.com/microsoft/vscode-powerquery.git",
        "directory": "client"
    },
    "issues": {
        "url": "https://github.com/microsoft/vscode-powerquery/issues"
    },
    "scripts": {
        "postinstall": "npm run install:client && npm run install:server",
        "install:client": "cd client && npm install",
        "install:server": "cd server && npm install",
        "build": "npm run build:client && npm run build:server",
        "build:client": "cd client && npm run build",
        "build:server": "cd server && npm run build",
        "lint": "npm run lint:client && npm run lint:server",
        "lint:client": "cd client && npm run lint",
        "lint:server": "cd server && npm run lint",
        "test": "npm run test:client && npm run test:server",
        "test:client": "cd client && npm run test",
        "test:server": "cd server && npm run test",
        "webpack-dev": "npm run webpack-dev:client && npm run webpack-dev:server",
        "webpack-dev:client": "cd client && npm run webpack-dev",
        "webpack-dev:server:": "cd server && npm run webpack-dev",
        "webpack-prod": "npm run webpack-prod:server && npm run webpack-prod:client",
        "webpack-prod:client": "cd client && npm run webpack-prod",
        "webpack-prod:server": "cd server && npm run webpack-prod",
        "vscode:prepublish": "npm run webpack-prod"
    },
    "main": "./client/dist/extension",
    "engines": {
        "vscode": "^1.40.0"
    },
    "categories": [
        "Programming Languages"
    ],
    "activationEvents": [
        "onLanguage:powerquery"
    ],
    "publisher": "PowerQuery",
    "contributes": {
        "configuration": {
            "type": "object",
            "title": "Power Query",
            "properties": {
                "powerquery.trace.server": {
                    "scope": "window",
                    "type": "string",
                    "enum": [
                        "off",
                        "messages",
                        "verbose"
                    ],
                    "default": "off",
                    "description": "Traces the communication between VS Code and the language server."
                },
                "powerquery.general.locale": {
                    "scope": "window",
                    "type": "string",
                    "description": "Locale to use for errors and other messages returned by the language parser.",
                    "enum": [
                        "bg-BG",
                        "ca-EZ",
                        "cs-CZ",
                        "da-DK",
                        "de-DE",
                        "el-GR",
                        "en-US",
                        "es-ES",
                        "et-EE",
                        "eu-ES",
                        "fi-FI",
                        "fr-FR",
                        "gl-ES",
                        "hi-IN",
                        "hr-HR",
                        "hu-HU",
                        "id-ID",
                        "it-IT",
                        "ja-JP",
                        "kk-KZ",
                        "ko-KR",
                        "lt-LT",
                        "lv-LV",
                        "ms-MY",
                        "nb-NO",
                        "nl-NL",
                        "pl-PL",
                        "pt-BR",
                        "pt-PT",
                        "ro-RO",
                        "ru-RU",
                        "sk-SK",
                        "sl-SI",
                        "sr-Cyrl-RS",
                        "sr-Latn-RS",
                        "sv-SE",
                        "th-TH",
                        "tr-TR",
                        "uk-UA",
                        "vi-VN",
                        "zh-CN",
                        "zh-TW"
                    ],
                    "default": "en-US"
                }
            }
        },
        "languages": [
            {
                "id": "powerquery",
                "aliases": [
                    "Power Query Formula Language",
                    "Power Query/M",
                    "Power Query",
                    "powerquery",
                    "pq",
                    "M"
                ],
                "extensions": [
                    ".pq",
                    ".pqm",
                    ".m",
                    ".mout"
                ],
                "configuration": "./language-configuration.json"
            }
        ],
        "grammars": [
            {
                "language": "powerquery",
                "scopeName": "source.powerquery",
                "path": "./syntaxes/powerquery.tmLanguage.json"
            }
        ]
    },
    "dependencies": {},
    "devDependencies": {
        "prettier": "2.2.1",
        "tslint": "6.1.3",
        "tslint-config-prettier": "1.18.0",
        "tslint-microsoft-contrib": "6.2.0",
        "tslint-plugin-prettier": "2.3.0",
        "typescript": "4.1.2"
    }
}<|MERGE_RESOLUTION|>--- conflicted
+++ resolved
@@ -1,10 +1,6 @@
 {
     "name": "vscode-powerquery",
-<<<<<<< HEAD
-    "version": "0.1.18",
-=======
     "version": "0.1.19",
->>>>>>> 918f3300
     "displayName": "Power Query / M Language",
     "description": "Language service for the Power Query / M formula language",
     "author": "Microsoft Corporation",
