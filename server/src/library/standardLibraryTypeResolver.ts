--- conflicted
+++ resolved
@@ -6,13 +6,6 @@
 
 import { FunctionName } from "./functionName";
 
-<<<<<<< HEAD
-export function standardLibraryTypeResolver(
-    request: PQLS.Inspection.ExternalType.TExternalTypeRequest,
-): PQP.Language.Type.PqType | undefined {
-    const maybeDuo: SpecializedDuo | undefined = SpecializedDuoResolvers.get(request.identifierLiteral);
-    return maybeDuo !== undefined ? resolveSpecializedDuo(request, maybeDuo) : standardLibraryResolver(request);
-=======
 export function createStandardLibraryTypeResolver(
     libraryDefinitions: PQLS.Library.LibraryDefinitions,
 ): PQLS.Inspection.ExternalType.TExternalTypeResolverFn {
@@ -26,17 +19,12 @@
             return undefined;
         }
     };
->>>>>>> 918f3300
 }
 
 function resolveSpecializedDuo(
     request: PQLS.Inspection.ExternalType.TExternalTypeRequest,
     specializedDuo: SpecializedDuo,
-<<<<<<< HEAD
-): PQP.Language.Type.PqType | undefined {
-=======
 ): PQP.Language.Type.PowerQueryType | undefined {
->>>>>>> 918f3300
     switch (request.kind) {
         case PQLS.Inspection.ExternalType.ExternalTypeRequestKind.Invocation:
             return specializedDuo.invocationResolverFn(request);
@@ -49,45 +37,19 @@
     }
 }
 
-<<<<<<< HEAD
-function standardLibraryResolver(
-    request: PQLS.Inspection.ExternalType.TExternalTypeRequest,
-): PQP.Language.Type.PqType | undefined {
-    switch (request.kind) {
-        case PQLS.Inspection.ExternalType.ExternalTypeRequestKind.Invocation:
-            return undefined;
-
-        case PQLS.Inspection.ExternalType.ExternalTypeRequestKind.Value:
-            return StandardLibraryDefinitions.get(request.identifierLiteral)?.asType;
-
-        default:
-            throw PQP.Assert.isNever(request);
-    }
-}
-
-function resolveTableAddColumn(
-    request: PQLS.Inspection.ExternalType.ExternalInvocationTypeRequest,
-): PQP.Language.Type.TTable | PQP.Language.Type.None | undefined {
-    const table: PQP.Language.Type.PqType = PQP.Language.TypeUtils.assertAsTable(PQP.Assert.asDefined(request.args[0]));
-=======
 function resolveTableAddColumn(
     request: PQLS.Inspection.ExternalType.ExternalInvocationTypeRequest,
 ): PQP.Language.Type.TTable | PQP.Language.Type.None | undefined {
     const table: PQP.Language.Type.PowerQueryType = PQP.Language.TypeUtils.assertAsTable(
         PQP.Assert.asDefined(request.args[0]),
     );
->>>>>>> 918f3300
     const columnName: PQP.Language.Type.TText = PQP.Language.TypeUtils.assertAsText(
         PQP.Assert.asDefined(request.args[1]),
     );
     const columnGenerator: PQP.Language.Type.TFunction = PQP.Language.TypeUtils.assertAsFunction(
         PQP.Assert.asDefined(request.args[2]),
     );
-<<<<<<< HEAD
-    const maybeColumnType: PQP.Language.Type.PqType | undefined =
-=======
     const maybeColumnType: PQP.Language.Type.PowerQueryType | undefined =
->>>>>>> 918f3300
         request.args.length === 4
             ? PQP.Language.TypeUtils.assertAsType(PQP.Assert.asDefined(request.args[3]))
             : undefined;
@@ -97,11 +59,7 @@
         return undefined;
     }
 
-<<<<<<< HEAD
-    let columnType: PQP.Language.Type.PqType;
-=======
     let columnType: PQP.Language.Type.PowerQueryType;
->>>>>>> 918f3300
     if (maybeColumnType !== undefined) {
         columnType = maybeColumnType;
     } else if (PQP.Language.TypeUtils.isDefinedFunction(columnGenerator)) {
@@ -120,35 +78,23 @@
 
         return PQP.Language.TypeUtils.createDefinedTable(
             table.isNullable,
-<<<<<<< HEAD
-            new Map<string, PQP.Language.Type.PqType>([...table.fields.entries(), [normalizedColumnName, columnType]]),
-=======
             new Map<string, PQP.Language.Type.PowerQueryType>([
                 ...table.fields.entries(),
                 [normalizedColumnName, columnType],
             ]),
->>>>>>> 918f3300
             table.isOpen,
         );
     } else {
         return PQP.Language.TypeUtils.createDefinedTable(
             table.isNullable,
-<<<<<<< HEAD
-            new Map<string, PQP.Language.Type.PqType>([[normalizedColumnName, columnType]]),
-=======
             new Map<string, PQP.Language.Type.PowerQueryType>([[normalizedColumnName, columnType]]),
->>>>>>> 918f3300
             true,
         );
     }
 }
 
 interface SpecializedDuo {
-<<<<<<< HEAD
-    readonly value: PQP.Language.Type.PqType;
-=======
     readonly value: PQP.Language.Type.PowerQueryType;
->>>>>>> 918f3300
     readonly invocationResolverFn: PQLS.Inspection.ExternalType.TExternalInvocationTypeResolverFn;
 }
 
