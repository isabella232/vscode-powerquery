{
    "name": "vscode-powerquery-server",
    "version": "0.0.35",
    "description": "Power Query language server implementation.",
    "author": "Microsoft Corporation",
    "license": "MIT",
    "homepage": "https://github.com/microsoft/vscode-powerquery#readme",
    "repository": {
        "type": "git",
        "url": "git+https://github.com/microsoft/vscode-powerquery.git",
        "directory": "server"
    },
    "issues": {
        "url": "https://github.com/microsoft/vscode-powerquery/issues"
    },
    "scripts": {
        "init": "npm install",
        "lint": "npm run lint:prettier && npm run lint:tslint",
        "lint:prettier": ".\\node_modules\\.bin\\prettier --config \".prettierrc\" --list-different src\\**\\*.ts",
        "lint:tslint": ".\\node_modules\\.bin\\tslint src/*.ts",
        "build": ".\\node_modules\\.bin\\tsc",
        "watch": ".\\node_modules\\.bin\\tsc -watch",
        "test": "mocha --reporter mocha-multi-reporters --reporter-options configFile=src/test/mochaConfig.json -r ts-node/register src/test/**/*.ts",
        "webpack-prod": "node_modules\\.bin\\webpack --mode production",
        "webpack-dev": "node_modules\\.bin\\webpack --info-verbosity verbose --mode development --watch "
    },
    "main": "lib\\server.d.ts",
    "types": "lib\\server.d.ts",
    "engines": {
        "node": "*"
    },
    "dependencies": {
<<<<<<< HEAD
        "@microsoft/powerquery-parser": "0.3.3",
=======
        "@microsoft/powerquery-language-services": "0.2.4",
        "@microsoft/powerquery-parser": "0.4.0",
>>>>>>> 918f3300
        "vscode-languageserver": "6.1.1",
        "vscode-languageserver-textdocument": "1.0.1",
        "vscode-languageserver-types": "3.15.1"
    },
    "devDependencies": {
        "@types/chai": "4.2.14",
        "@types/mocha": "8.2.0",
        "@types/node": "14.14.12",
        "chai": "4.2.0",
        "mocha": "^8.2.1",
        "mocha-junit-reporter": "2.0.0",
        "mocha-multi-reporters": "1.5.1",
        "prettier": "2.2.1",
        "ts-loader": "8.0.12",
        "ts-node": "9.1.1",
        "tslint": "6.1.2",
        "tslint-config-prettier": "1.18.0",
        "tslint-microsoft-contrib": "6.2.0",
        "tslint-plugin-prettier": "2.3.0",
        "typescript": "4.1.2",
        "webpack": "4.43.0",
        "webpack-cli": "3.3.12"
    }
}<|MERGE_RESOLUTION|>--- conflicted
+++ resolved
@@ -30,12 +30,8 @@
         "node": "*"
     },
     "dependencies": {
-<<<<<<< HEAD
-        "@microsoft/powerquery-parser": "0.3.3",
-=======
         "@microsoft/powerquery-language-services": "0.2.4",
         "@microsoft/powerquery-parser": "0.4.0",
->>>>>>> 918f3300
         "vscode-languageserver": "6.1.1",
         "vscode-languageserver-textdocument": "1.0.1",
         "vscode-languageserver-types": "3.15.1"
